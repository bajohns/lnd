--- conflicted
+++ resolved
@@ -12,19 +12,7 @@
 	"github.com/lightningnetwork/lnd/chainntfs/btcdnotify"
 	"github.com/lightningnetwork/lnd/channeldb"
 	"github.com/lightningnetwork/lnd/elkrem"
-<<<<<<< HEAD
-
-	"github.com/btcsuite/btcd/btcec"
-	"github.com/btcsuite/btcd/txscript"
-	"github.com/btcsuite/btcd/wire"
-	"github.com/btcsuite/btcrpcclient"
-	"github.com/btcsuite/btcutil"
-	"github.com/btcsuite/btcutil/coinset"
-	"github.com/btcsuite/btcutil/txsort"
-	"github.com/btcsuite/btcwallet/chain"
-	"github.com/btcsuite/btcwallet/waddrmgr"
-	btcwallet "github.com/btcsuite/btcwallet/wallet"
-=======
+
 	"github.com/roasbeef/btcd/btcjson"
 
 	"github.com/roasbeef/btcd/btcec"
@@ -37,7 +25,6 @@
 	"github.com/roasbeef/btcwallet/chain"
 	"github.com/roasbeef/btcwallet/waddrmgr"
 	btcwallet "github.com/roasbeef/btcwallet/wallet"
->>>>>>> 61994bc2
 )
 
 const (
@@ -184,7 +171,7 @@
 	// Used by in order to obtain notifications about funding transaction
 	// reaching a specified confirmation depth, and to catch
 	// counterparty's broadcasting revoked commitment states.
-	chainNotifier chainntnfs.ChainNotifier
+	chainNotifier chainntfs.ChainNotifier
 
 	// The core wallet, all non Lightning Network specific interaction is
 	// proxied to the internal wallet.
@@ -273,12 +260,9 @@
 	// If we just created the wallet, then reserve, and store a key for
 	// our ID within the Lightning Network.
 	if createID {
-<<<<<<< HEAD
-		adrs, err := wallet.Manager.NextInternalAddresses(waddrmgr.DefaultAccountNum, 1, waddrmgr.WitnessPubKey)
-=======
+
 		account := uint32(waddrmgr.DefaultAccountNum)
 		adrs, err := wallet.Manager.NextInternalAddresses(account, 1, waddrmgr.WitnessPubKey)
->>>>>>> 61994bc2
 		if err != nil {
 			return nil, err
 		}
@@ -545,12 +529,9 @@
 		ourContribution.ChangeOutputs = make([]*wire.TxOut, 1)
 		// Change is necessary. Query for an available change address to
 		// send the remainder to.
-<<<<<<< HEAD
-		changeAddr, err := l.NewChangeAddress(waddrmgr.DefaultAccountNum, waddrmgr.WitnessPubKey)
-=======
+
 		changeAddr, err := l.NewChangeAddress(waddrmgr.DefaultAccountNum,
 			waddrmgr.WitnessPubKey)
->>>>>>> 61994bc2
 		if err != nil {
 			req.err <- err
 			req.resp <- nil
@@ -593,12 +574,8 @@
 
 	// Generate a fresh address to be used in the case of a cooperative
 	// channel close.
-<<<<<<< HEAD
-	deliveryAddress, err := l.NewAddress(waddrmgr.DefaultAccountNum, waddrmgr.WitnessPubKey)
-=======
 	deliveryAddress, err := l.NewAddress(waddrmgr.DefaultAccountNum,
 		waddrmgr.WitnessPubKey)
->>>>>>> 61994bc2
 	if err != nil {
 		req.err <- err
 		req.resp <- nil
@@ -947,13 +924,7 @@
 				msg.err <- err
 				return
 			}
-<<<<<<< HEAD
-
-			// Ensure that the signature is valid.
-			//TODO the 0 is broken!  Don't know where to get input amt -- t909
-			vm, err := txscript.NewEngine(pkscript, fundingTx, i,
-				txscript.StandardVerifyFlags, nil, nil, 0)
-=======
+
 			// Sadly, gettxout returns the output value in BTC
 			// instead of satoshis.
 			inputValue := int64(output.Value) * 1e8
@@ -962,7 +933,6 @@
 			vm, err := txscript.NewEngine(pkScript,
 				fundingTx, i, txscript.StandardVerifyFlags, nil,
 				fundingHashCache, inputValue)
->>>>>>> 61994bc2
 			if err != nil {
 				// TODO(roasbeef): cancel at this stage if invalid sigs?
 				msg.err <- fmt.Errorf("cannot create script engine: %s", err)
@@ -1014,19 +984,13 @@
 
 	// Finally, create an instance of a Script VM, and ensure that the
 	// Script executes succesfully.
-<<<<<<< HEAD
-	//TODO broken-- where to get input amt?
-	commitTx.TxIn[0].SignatureScript = scriptSig
-	vm, err := txscript.NewEngine(p2sh, commitTx, 0,
-		txscript.StandardVerifyFlags, nil, nil, 0)
-=======
+
 	inputValue := pendingReservation.partialState.Capacity
 	fmt.Println(inputValue)
 	commitTx.TxIn[0].Witness = witness
 	vm, err := txscript.NewEngine(p2wsh,
 		commitTx, 0, txscript.StandardVerifyFlags, nil,
 		nil, int64(inputValue))
->>>>>>> 61994bc2
 	if err != nil {
 		msg.err <- err
 		return
@@ -1093,12 +1057,8 @@
 	l.KeyGenMtx.Lock()
 	defer l.KeyGenMtx.Unlock()
 
-<<<<<<< HEAD
-	nextAddr, err := l.Manager.NextExternalAddresses(waddrmgr.DefaultAccountNum, 1, waddrmgr.WitnessPubKey)
-=======
 	nextAddr, err := l.Manager.NextExternalAddresses(waddrmgr.DefaultAccountNum,
 		1, waddrmgr.WitnessPubKey)
->>>>>>> 61994bc2
 	if err != nil {
 		return nil, err
 	}
