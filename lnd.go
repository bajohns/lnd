--- conflicted
+++ resolved
@@ -8,7 +8,6 @@
 	_ "net/http/pprof"
 	"os"
 	"path/filepath"
-	"runtime"
 	"strconv"
 
 	"google.golang.org/grpc"
@@ -26,14 +25,8 @@
 
 func main() {
 	// Use all processor cores.
-	runtime.GOMAXPROCS(runtime.NumCPU())
+	//	runtime.GOMAXPROCS(runtime.NumCPU())
 
-<<<<<<< HEAD
-	//	if *spvMode == true {
-	shell()
-	return
-	//	}
-=======
 	// Load the configuration, and parse any command line options. This
 	// function will also set up logging properly.
 	loadedConfig, err := loadConfig()
@@ -45,13 +38,13 @@
 	defer backendLog.Flush()
 
 	// Show version at startup.
-	ltndLog.Infof("Version %s", version())
-
-	if loadedConfig.SPVMode == true {
-		shell(loadedConfig.SPVHostAdr, activeNetParams)
-		return
-	}
->>>>>>> 3faa2c2e
+	//	ltndLog.Infof("Version %s", version())
+	//	loadedConfig.TestNet3 = false
+	//	loadedConfig.SegNet = true
+	//	if loadedConfig.SPVMode == true {
+	shell(loadedConfig.SPVHostAdr, activeNetParams)
+	return
+	//	}
 
 	go func() {
 		listenAddr := net.JoinHostPort("", "5009")
