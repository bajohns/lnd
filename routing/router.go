--- conflicted
+++ resolved
@@ -1598,13 +1598,8 @@
 	// critical error during path finding.
 	for {
 		// We'll kick things off by requesting a new route from mission
-<<<<<<< HEAD
 		// control, which will incorporate the current best known state
 		// of the channel graph and our past HTLC routing
-=======
-		// control, which will incorporate the current best known
-		// state of the channel graph and our past HTLC routing
->>>>>>> b8adea9d
 		// successes/failures.
 		route, err := paySession.RequestRoute(
 			payment, uint32(currentHeight), finalCLTVDelta,
@@ -2004,11 +1999,7 @@
 	})
 }
 
-<<<<<<< HEAD
 // ForAllOutgoingChannels is used to iterate over all outgoing channels owned by
-=======
-// ForAllOutgoingChannels is used to iterate over all outgoing channel owned by
->>>>>>> b8adea9d
 // the router.
 //
 // NOTE: This method is part of the ChannelGraphSource interface.
